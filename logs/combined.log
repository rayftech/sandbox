--- conflicted
+++ resolved
@@ -146,205 +146,6 @@
 2025-03-13 12:09:38 [RabbitMQTest] INFO: Closing RabbitMQ connection... 
 2025-03-13 12:09:38 [RabbitMQService] WARN: RabbitMQ channel closed 
 2025-03-13 12:09:38 [RabbitMQTest] INFO: RabbitMQ connection closed successfully! ✅ 
-<<<<<<< HEAD
-2025-03-15 11:35:05 [UserModel] INFO: Configuring User model 
-2025-03-15 11:35:05 [UserModel] INFO: User model initialized 
-2025-03-15 11:35:06 [database] INFO: Connected to MongoDB 
-2025-03-15 11:35:06 [RabbitMQService] INFO: Connecting to RabbitMQ at localhost:5672 
-2025-03-15 11:35:06 [database] INFO: Database connection established 
-2025-03-15 11:35:06 [RabbitMQService] INFO: Successfully connected to RabbitMQ 
-2025-03-15 11:35:06 [RabbitMQService] DEBUG: Exchange 'events' of type 'topic' asserted successfully 
-2025-03-15 11:35:06 [RabbitMQService] DEBUG: Exchange 'notifications' of type 'direct' asserted successfully 
-2025-03-15 11:35:06 [RabbitMQService] DEBUG: Queue 'notification' asserted successfully 
-2025-03-15 11:35:06 [RabbitMQService] DEBUG: Queue 'partnership_request' asserted successfully 
-2025-03-15 11:35:06 [RabbitMQService] DEBUG: Queue 'analytics' asserted successfully 
-2025-03-15 11:35:06 [RabbitMQService] DEBUG: Queue 'email' asserted successfully 
-2025-03-15 11:35:06 [RabbitMQService] DEBUG: Queue 'notification' bound to exchange 'events' with routing key 'notification.#' 
-2025-03-15 11:35:06 [RabbitMQService] DEBUG: Queue 'partnership_request' bound to exchange 'events' with routing key 'partnership.#' 
-2025-03-15 11:35:06 [RabbitMQService] DEBUG: Queue 'analytics' bound to exchange 'events' with routing key '#' 
-2025-03-15 11:35:06 [RabbitMQService] DEBUG: Queue 'email' bound to exchange 'notifications' with routing key 'email' 
-2025-03-15 11:35:06 [EventPublisher] INFO: Event publisher initialized successfully 
-2025-03-15 11:35:06 [Server] INFO: Event publisher initialized 
-2025-03-15 11:35:06 [RabbitMQService] DEBUG: Queue 'user_sync' asserted successfully 
-2025-03-15 11:35:06 [RabbitMQService] DEBUG: Queue 'user_sync' asserted successfully 
-2025-03-15 11:35:06 [RabbitMQService] INFO: Consumer registered for queue 'user_sync' with tag 'amq.ctag-9Fc5LuAje5e7kSpM33xisw' 
-2025-03-15 11:35:06 [UserConsumerService] INFO: User consumer service initialized successfully 
-2025-03-15 11:35:06 [Server] INFO: User consumer service initialized 
-2025-03-15 11:35:46 [UserModel] INFO: Configuring User model 
-2025-03-15 11:35:46 [UserModel] INFO: User model initialized 
-2025-03-15 11:35:46 [database] INFO: Connected to MongoDB 
-2025-03-15 11:35:46 [RabbitMQService] INFO: Connecting to RabbitMQ at localhost:5672 
-2025-03-15 11:35:46 [database] INFO: Database connection established 
-2025-03-15 11:35:46 [RabbitMQService] ERROR: Failed to connect to RabbitMQ: Handshake terminated by server: 403 (ACCESS-REFUSED) with message "ACCESS_REFUSED - Login was refused using authentication mechanism PLAIN. For details see the broker logfile." 
-2025-03-15 11:35:46 [RabbitMQService] INFO: Scheduling reconnection attempt 1 in 5 seconds 
-2025-03-15 11:35:46 [RabbitMQService] INFO: Connecting to RabbitMQ at localhost:5672 
-2025-03-15 11:35:46 [RabbitMQService] ERROR: Failed to connect to RabbitMQ: Handshake terminated by server: 403 (ACCESS-REFUSED) with message "ACCESS_REFUSED - Login was refused using authentication mechanism PLAIN. For details see the broker logfile." 
-2025-03-15 11:35:46 [RabbitMQService] INFO: Scheduling reconnection attempt 2 in 9 seconds 
-2025-03-15 11:35:46 [RabbitMQService] INFO: Connecting to RabbitMQ at localhost:5672 
-2025-03-15 11:35:46 [RabbitMQService] ERROR: Failed to connect to RabbitMQ: Handshake terminated by server: 403 (ACCESS-REFUSED) with message "ACCESS_REFUSED - Login was refused using authentication mechanism PLAIN. For details see the broker logfile." 
-2025-03-15 11:35:46 [RabbitMQService] INFO: Scheduling reconnection attempt 3 in 11 seconds 
-2025-03-15 11:35:46 [RabbitMQService] INFO: Connecting to RabbitMQ at localhost:5672 
-2025-03-15 11:35:46 [RabbitMQService] ERROR: Failed to connect to RabbitMQ: Handshake terminated by server: 403 (ACCESS-REFUSED) with message "ACCESS_REFUSED - Login was refused using authentication mechanism PLAIN. For details see the broker logfile." 
-2025-03-15 11:35:46 [RabbitMQService] INFO: Scheduling reconnection attempt 4 in 21 seconds 
-2025-03-15 11:35:46 [RabbitMQService] INFO: Connecting to RabbitMQ at localhost:5672 
-2025-03-15 11:35:46 [RabbitMQService] ERROR: Failed to connect to RabbitMQ: Handshake terminated by server: 403 (ACCESS-REFUSED) with message "ACCESS_REFUSED - Login was refused using authentication mechanism PLAIN. For details see the broker logfile." 
-2025-03-15 11:35:46 [RabbitMQService] INFO: Scheduling reconnection attempt 5 in 27 seconds 
-2025-03-15 11:35:46 [RabbitMQService] INFO: Connecting to RabbitMQ at localhost:5672 
-2025-03-15 11:35:46 [RabbitMQService] ERROR: Failed to connect to RabbitMQ: Handshake terminated by server: 403 (ACCESS-REFUSED) with message "ACCESS_REFUSED - Login was refused using authentication mechanism PLAIN. For details see the broker logfile." 
-2025-03-15 11:35:46 [RabbitMQService] INFO: Scheduling reconnection attempt 6 in 45 seconds 
-2025-03-15 11:35:46 [RabbitMQService] INFO: Connecting to RabbitMQ at localhost:5672 
-2025-03-15 11:35:46 [RabbitMQService] ERROR: Failed to connect to RabbitMQ: Handshake terminated by server: 403 (ACCESS-REFUSED) with message "ACCESS_REFUSED - Login was refused using authentication mechanism PLAIN. For details see the broker logfile." 
-2025-03-15 11:35:46 [RabbitMQService] INFO: Scheduling reconnection attempt 7 in 60 seconds 
-2025-03-15 11:35:46 [RabbitMQService] INFO: Connecting to RabbitMQ at localhost:5672 
-2025-03-15 11:35:46 [RabbitMQService] ERROR: Failed to connect to RabbitMQ: Handshake terminated by server: 403 (ACCESS-REFUSED) with message "ACCESS_REFUSED - Login was refused using authentication mechanism PLAIN. For details see the broker logfile." 
-2025-03-15 11:35:46 [RabbitMQService] INFO: Scheduling reconnection attempt 8 in 60 seconds 
-2025-03-15 11:35:46 [RabbitMQService] INFO: Connecting to RabbitMQ at localhost:5672 
-2025-03-15 11:35:46 [RabbitMQService] ERROR: Failed to connect to RabbitMQ: Handshake terminated by server: 403 (ACCESS-REFUSED) with message "ACCESS_REFUSED - Login was refused using authentication mechanism PLAIN. For details see the broker logfile." 
-2025-03-15 11:35:46 [RabbitMQService] INFO: Scheduling reconnection attempt 9 in 60 seconds 
-2025-03-15 11:35:46 [RabbitMQService] INFO: Connecting to RabbitMQ at localhost:5672 
-2025-03-15 11:35:46 [RabbitMQService] ERROR: Failed to connect to RabbitMQ: Handshake terminated by server: 403 (ACCESS-REFUSED) with message "ACCESS_REFUSED - Login was refused using authentication mechanism PLAIN. For details see the broker logfile." 
-2025-03-15 11:35:46 [RabbitMQService] INFO: Scheduling reconnection attempt 10 in 60 seconds 
-2025-03-15 11:35:46 [RabbitMQService] INFO: Connecting to RabbitMQ at localhost:5672 
-2025-03-15 11:35:46 [RabbitMQService] ERROR: Failed to connect to RabbitMQ: Handshake terminated by server: 403 (ACCESS-REFUSED) with message "ACCESS_REFUSED - Login was refused using authentication mechanism PLAIN. For details see the broker logfile." 
-2025-03-15 11:35:46 [EventPublisher] INFO: Event publisher initialized successfully 
-2025-03-15 11:35:46 [Server] INFO: Event publisher initialized 
-2025-03-15 11:35:46 [RabbitMQService] ERROR: Maximum reconnection attempts (10) reached. Giving up. 
-2025-03-15 11:35:46 [RabbitMQService] INFO: Connecting to RabbitMQ at localhost:5672 
-2025-03-15 11:35:46 [RabbitMQService] ERROR: Failed to connect to RabbitMQ: Handshake terminated by server: 403 (ACCESS-REFUSED) with message "ACCESS_REFUSED - Login was refused using authentication mechanism PLAIN. For details see the broker logfile." 
-2025-03-15 11:35:46 [RabbitMQService] ERROR: Maximum reconnection attempts (10) reached. Giving up. 
-2025-03-15 11:35:46 [RabbitMQService] INFO: Connecting to RabbitMQ at localhost:5672 
-2025-03-15 11:35:46 [RabbitMQService] ERROR: Failed to connect to RabbitMQ: Handshake terminated by server: 403 (ACCESS-REFUSED) with message "ACCESS_REFUSED - Login was refused using authentication mechanism PLAIN. For details see the broker logfile." 
-2025-03-15 11:35:46 [RabbitMQService] ERROR: Maximum reconnection attempts (10) reached. Giving up. 
-2025-03-15 11:35:46 [RabbitMQService] INFO: Connecting to RabbitMQ at localhost:5672 
-2025-03-15 11:35:46 [RabbitMQService] ERROR: Failed to connect to RabbitMQ: Handshake terminated by server: 403 (ACCESS-REFUSED) with message "ACCESS_REFUSED - Login was refused using authentication mechanism PLAIN. For details see the broker logfile." 
-2025-03-15 11:35:46 [Server] INFO: User consumer service initialized 
-2025-03-15 11:35:46 [RabbitMQService] ERROR: Maximum reconnection attempts (10) reached. Giving up. 
-2025-03-15 11:35:46 [Server] INFO: Server running on port 5050 
-2025-03-15 11:35:46 [UserConsumerService] INFO: User consumer service initialized successfully 
-2025-03-15 11:36:06 [database] INFO: Application termination - closing MongoDB connection 
-2025-03-15 11:36:06 [Server] INFO: Received shutdown signal, starting graceful shutdown 
-2025-03-15 11:36:15 [UserModel] INFO: Configuring User model 
-2025-03-15 11:36:15 [UserModel] INFO: User model initialized 
-2025-03-15 11:36:15 [database] INFO: Connected to MongoDB 
-2025-03-15 11:36:15 [RabbitMQService] INFO: Connecting to RabbitMQ at localhost:5672 
-2025-03-15 11:36:15 [database] INFO: Database connection established 
-2025-03-15 11:36:15 [RabbitMQService] ERROR: Failed to connect to RabbitMQ: read ECONNRESET 
-2025-03-15 11:36:15 [RabbitMQService] INFO: Scheduling reconnection attempt 1 in 6 seconds 
-2025-03-15 11:36:15 [RabbitMQService] INFO: Connecting to RabbitMQ at localhost:5672 
-2025-03-15 11:36:15 [RabbitMQService] ERROR: Failed to connect to RabbitMQ: read ECONNRESET 
-2025-03-15 11:36:15 [RabbitMQService] INFO: Scheduling reconnection attempt 2 in 10 seconds 
-2025-03-15 11:36:15 [RabbitMQService] INFO: Connecting to RabbitMQ at localhost:5672 
-2025-03-15 11:36:15 [RabbitMQService] ERROR: Failed to connect to RabbitMQ: read ECONNRESET 
-2025-03-15 11:36:15 [RabbitMQService] INFO: Scheduling reconnection attempt 3 in 13 seconds 
-2025-03-15 11:36:15 [RabbitMQService] INFO: Connecting to RabbitMQ at localhost:5672 
-2025-03-15 11:36:15 [RabbitMQService] ERROR: Failed to connect to RabbitMQ: read ECONNRESET 
-2025-03-15 11:36:15 [RabbitMQService] INFO: Scheduling reconnection attempt 4 in 21 seconds 
-2025-03-15 11:36:15 [RabbitMQService] INFO: Connecting to RabbitMQ at localhost:5672 
-2025-03-15 11:36:15 [RabbitMQService] ERROR: Failed to connect to RabbitMQ: read ECONNRESET 
-2025-03-15 11:36:15 [RabbitMQService] INFO: Scheduling reconnection attempt 5 in 31 seconds 
-2025-03-15 11:36:15 [RabbitMQService] INFO: Connecting to RabbitMQ at localhost:5672 
-2025-03-15 11:36:15 [RabbitMQService] ERROR: Failed to connect to RabbitMQ: read ECONNRESET 
-2025-03-15 11:36:15 [RabbitMQService] INFO: Scheduling reconnection attempt 6 in 39 seconds 
-2025-03-15 11:36:15 [RabbitMQService] INFO: Connecting to RabbitMQ at localhost:5672 
-2025-03-15 11:36:15 [RabbitMQService] ERROR: Failed to connect to RabbitMQ: read ECONNRESET 
-2025-03-15 11:36:15 [RabbitMQService] INFO: Scheduling reconnection attempt 7 in 60 seconds 
-2025-03-15 11:36:15 [RabbitMQService] INFO: Connecting to RabbitMQ at localhost:5672 
-2025-03-15 11:36:15 [RabbitMQService] ERROR: Failed to connect to RabbitMQ: read ECONNRESET 
-2025-03-15 11:36:15 [RabbitMQService] INFO: Scheduling reconnection attempt 8 in 60 seconds 
-2025-03-15 11:36:15 [RabbitMQService] INFO: Connecting to RabbitMQ at localhost:5672 
-2025-03-15 11:36:15 [RabbitMQService] ERROR: Failed to connect to RabbitMQ: read ECONNRESET 
-2025-03-15 11:36:15 [RabbitMQService] INFO: Scheduling reconnection attempt 9 in 60 seconds 
-2025-03-15 11:36:15 [RabbitMQService] INFO: Connecting to RabbitMQ at localhost:5672 
-2025-03-15 11:36:15 [RabbitMQService] ERROR: Failed to connect to RabbitMQ: read ECONNRESET 
-2025-03-15 11:36:15 [RabbitMQService] INFO: Scheduling reconnection attempt 10 in 60 seconds 
-2025-03-15 11:36:15 [RabbitMQService] INFO: Connecting to RabbitMQ at localhost:5672 
-2025-03-15 11:36:15 [RabbitMQService] ERROR: Failed to connect to RabbitMQ: read ECONNRESET 
-2025-03-15 11:36:15 [EventPublisher] INFO: Event publisher initialized successfully 
-2025-03-15 11:36:15 [Server] INFO: Event publisher initialized 
-2025-03-15 11:36:15 [RabbitMQService] ERROR: Maximum reconnection attempts (10) reached. Giving up. 
-2025-03-15 11:36:15 [RabbitMQService] INFO: Connecting to RabbitMQ at localhost:5672 
-2025-03-15 11:36:15 [RabbitMQService] ERROR: Failed to connect to RabbitMQ: read ECONNRESET 
-2025-03-15 11:36:15 [RabbitMQService] ERROR: Maximum reconnection attempts (10) reached. Giving up. 
-2025-03-15 11:36:15 [RabbitMQService] INFO: Connecting to RabbitMQ at localhost:5672 
-2025-03-15 11:36:15 [RabbitMQService] ERROR: Failed to connect to RabbitMQ: read ECONNRESET 
-2025-03-15 11:36:15 [RabbitMQService] ERROR: Maximum reconnection attempts (10) reached. Giving up. 
-2025-03-15 11:36:15 [RabbitMQService] INFO: Connecting to RabbitMQ at localhost:5672 
-2025-03-15 11:36:15 [RabbitMQService] ERROR: Failed to connect to RabbitMQ: read ECONNRESET 
-2025-03-15 11:36:15 [UserConsumerService] INFO: User consumer service initialized successfully 
-2025-03-15 11:36:15 [Server] INFO: User consumer service initialized 
-2025-03-15 11:45:21 [UserModel] INFO: Configuring User model 
-2025-03-15 11:45:21 [UserModel] INFO: User model initialized 
-2025-03-15 11:45:22 [database] INFO: Connected to MongoDB 
-2025-03-15 11:45:22 [RabbitMQService] INFO: Connecting to RabbitMQ at localhost:5672 
-2025-03-15 11:45:22 [database] INFO: Database connection established 
-2025-03-15 11:45:22 [RabbitMQService] INFO: Successfully connected to RabbitMQ 
-2025-03-15 11:45:22 [RabbitMQService] DEBUG: Exchange 'events' of type 'topic' asserted successfully 
-2025-03-15 11:45:22 [RabbitMQService] DEBUG: Exchange 'notifications' of type 'direct' asserted successfully 
-2025-03-15 11:45:22 [RabbitMQService] DEBUG: Queue 'notification' asserted successfully 
-2025-03-15 11:45:22 [RabbitMQService] DEBUG: Queue 'partnership_request' asserted successfully 
-2025-03-15 11:45:22 [RabbitMQService] DEBUG: Queue 'analytics' asserted successfully 
-2025-03-15 11:45:22 [RabbitMQService] DEBUG: Queue 'email' asserted successfully 
-2025-03-15 11:45:22 [RabbitMQService] DEBUG: Queue 'notification' bound to exchange 'events' with routing key 'notification.#' 
-2025-03-15 11:45:22 [RabbitMQService] DEBUG: Queue 'partnership_request' bound to exchange 'events' with routing key 'partnership.#' 
-2025-03-15 11:45:22 [RabbitMQService] DEBUG: Queue 'analytics' bound to exchange 'events' with routing key '#' 
-2025-03-15 11:45:22 [RabbitMQService] DEBUG: Queue 'email' bound to exchange 'notifications' with routing key 'email' 
-2025-03-15 11:45:22 [EventPublisher] INFO: Event publisher initialized successfully 
-2025-03-15 11:45:22 [Server] INFO: Event publisher initialized 
-2025-03-15 11:45:22 [RabbitMQService] DEBUG: Queue 'user_sync' asserted successfully 
-2025-03-15 11:45:22 [RabbitMQService] DEBUG: Queue 'user_sync' asserted successfully 
-2025-03-15 11:45:22 [RabbitMQService] INFO: Consumer registered for queue 'user_sync' with tag 'amq.ctag-qFBCyZpmim70hQmoO16m4w' 
-2025-03-15 11:45:22 [UserConsumerService] INFO: User consumer service initialized successfully 
-2025-03-15 11:45:22 [Server] INFO: User consumer service initialized 
-2025-03-15 11:57:45 [UserModel] INFO: Configuring User model 
-2025-03-15 11:57:45 [UserModel] INFO: User model initialized 
-2025-03-15 11:57:45 [database] INFO: Connected to MongoDB 
-2025-03-15 11:57:45 [RabbitMQService] INFO: Connecting to RabbitMQ at localhost:5672 
-2025-03-15 11:57:45 [database] INFO: Database connection established 
-2025-03-15 11:57:45 [RabbitMQService] INFO: Successfully connected to RabbitMQ 
-2025-03-15 11:57:45 [RabbitMQService] DEBUG: Exchange 'events' of type 'topic' asserted successfully 
-2025-03-15 11:57:45 [RabbitMQService] DEBUG: Exchange 'notifications' of type 'direct' asserted successfully 
-2025-03-15 11:57:45 [RabbitMQService] DEBUG: Queue 'notification' asserted successfully 
-2025-03-15 11:57:45 [RabbitMQService] DEBUG: Queue 'partnership_request' asserted successfully 
-2025-03-15 11:57:45 [RabbitMQService] DEBUG: Queue 'analytics' asserted successfully 
-2025-03-15 11:57:45 [RabbitMQService] DEBUG: Queue 'email' asserted successfully 
-2025-03-15 11:57:45 [RabbitMQService] DEBUG: Queue 'notification' bound to exchange 'events' with routing key 'notification.#' 
-2025-03-15 11:57:45 [RabbitMQService] DEBUG: Queue 'partnership_request' bound to exchange 'events' with routing key 'partnership.#' 
-2025-03-15 11:57:45 [RabbitMQService] DEBUG: Queue 'analytics' bound to exchange 'events' with routing key '#' 
-2025-03-15 11:57:45 [RabbitMQService] DEBUG: Queue 'email' bound to exchange 'notifications' with routing key 'email' 
-2025-03-15 11:57:45 [EventPublisher] INFO: Event publisher initialized successfully 
-2025-03-15 11:57:45 [Server] INFO: Event publisher initialized 
-2025-03-15 11:57:45 [RabbitMQService] DEBUG: Queue 'user_sync' asserted successfully 
-2025-03-15 11:57:45 [RabbitMQService] DEBUG: Queue 'user_sync' asserted successfully 
-2025-03-15 11:57:45 [RabbitMQService] INFO: Consumer registered for queue 'user_sync' with tag 'amq.ctag--AMCdehNtAROZJE5PqPawQ' 
-2025-03-15 11:57:45 [UserConsumerService] INFO: User consumer service initialized successfully 
-2025-03-15 11:57:45 [Server] INFO: User consumer service initialized 
-2025-03-15 11:57:57 [UserModel] INFO: Configuring User model 
-2025-03-15 11:57:57 [UserModel] INFO: User model initialized 
-2025-03-15 11:57:57 [database] INFO: Connected to MongoDB 
-2025-03-15 11:57:57 [RabbitMQService] INFO: Connecting to RabbitMQ at localhost:5672 
-2025-03-15 11:57:57 [database] INFO: Database connection established 
-2025-03-15 11:57:57 [RabbitMQService] INFO: Successfully connected to RabbitMQ 
-2025-03-15 11:57:57 [RabbitMQService] DEBUG: Exchange 'events' of type 'topic' asserted successfully 
-2025-03-15 11:57:57 [RabbitMQService] DEBUG: Exchange 'notifications' of type 'direct' asserted successfully 
-2025-03-15 11:57:57 [RabbitMQService] DEBUG: Queue 'notification' asserted successfully 
-2025-03-15 11:57:57 [RabbitMQService] DEBUG: Queue 'partnership_request' asserted successfully 
-2025-03-15 11:57:57 [RabbitMQService] DEBUG: Queue 'analytics' asserted successfully 
-2025-03-15 11:57:57 [RabbitMQService] DEBUG: Queue 'email' asserted successfully 
-2025-03-15 11:57:57 [RabbitMQService] DEBUG: Queue 'notification' bound to exchange 'events' with routing key 'notification.#' 
-2025-03-15 11:57:57 [RabbitMQService] DEBUG: Queue 'partnership_request' bound to exchange 'events' with routing key 'partnership.#' 
-2025-03-15 11:57:57 [RabbitMQService] DEBUG: Queue 'analytics' bound to exchange 'events' with routing key '#' 
-2025-03-15 11:57:57 [RabbitMQService] DEBUG: Queue 'email' bound to exchange 'notifications' with routing key 'email' 
-2025-03-15 11:57:57 [EventPublisher] INFO: Event publisher initialized successfully 
-2025-03-15 11:57:57 [Server] INFO: Event publisher initialized 
-2025-03-15 11:57:57 [RabbitMQService] DEBUG: Queue 'user_sync' asserted successfully 
-2025-03-15 11:57:57 [RabbitMQService] DEBUG: Queue 'user_sync' asserted successfully 
-2025-03-15 11:57:57 [RabbitMQService] INFO: Consumer registered for queue 'user_sync' with tag 'amq.ctag-JAuRfL09ZQerYL7TMe04wg' 
-2025-03-15 11:57:57 [UserConsumerService] INFO: User consumer service initialized successfully 
-2025-03-15 11:57:57 [Server] INFO: User consumer service initialized 
-2025-03-15 11:57:57 [Server] INFO: Server running on port 3000 
-2025-03-15 12:00:44 [database] INFO: Application termination - closing MongoDB connection 
-2025-03-15 12:00:44 [Server] INFO: Received shutdown signal, starting graceful shutdown 
-=======
 2025-03-13 14:24:05 [UserModel] INFO: Configuring User model 
 2025-03-13 14:24:05 [SwaggerConfig] INFO: Swagger documentation initialized at /api-docs 
 2025-03-13 14:24:05 [UserModel] INFO: User model initialized 
@@ -594,5 +395,4 @@
 2025-03-15 10:24:59 [Server] INFO: User consumer service initialized 
 2025-03-15 10:24:59 [Server] INFO: Server running on port 3000 
 2025-03-15 10:25:10 [database] INFO: Application termination - closing MongoDB connection 
-2025-03-15 10:25:10 [Server] INFO: Received shutdown signal, starting graceful shutdown 
->>>>>>> 608cb577
+2025-03-15 10:25:10 [Server] INFO: Received shutdown signal, starting graceful shutdown 